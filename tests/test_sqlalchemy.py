# tests/test_suite.py

from sqlalchemy.testing.suite import *

from sqlalchemy.testing.suite import ComponentReflectionTestExtra as _ComponentReflectionTestExtra
from sqlalchemy.testing.suite import DeprecatedCompoundSelectTest as _DeprecatedCompoundSelectTest
from sqlalchemy.testing.suite import BooleanTest as _BooleanTest
from sqlalchemy.testing.suite import BinaryTest as _BinaryTest
from sqlalchemy.testing.suite import CompoundSelectTest as _CompoundSelectTest
from sqlalchemy.testing.suite import HasIndexTest as _HasIndexTest
from sqlalchemy.testing.suite import InsertBehaviorTest as _InsertBehaviorTest
from sqlalchemy.testing.suite import LikeFunctionsTest as _LikeFunctionsTest
from sqlalchemy.testing.suite import LongNameBlowoutTest as _LongNameBlowoutTest
from sqlalchemy.testing.suite import QuotedNameArgumentTest as _QuotedNameArgumentTest
from sqlalchemy.testing.suite import JoinTest as _JoinTest
from sqlalchemy.testing.suite import BizarroCharacterFKResolutionTest as _BizarroCharacterFKResolutionTest
from sqlalchemy.testing.suite import ServerSideCursorsTest as _ServerSideCursorsTest
from sqlalchemy.testing.suite import EnumTest as _EnumTest
from sqlalchemy.testing.suite import CTETest as _CTETest
from sqlalchemy.testing.suite import JSONTest as _JSONTest
<<<<<<< HEAD
from sqlalchemy.testing.suite import IntegerTest as _IntegerTest
=======
>>>>>>> c5be5fb7
from sqlalchemy import types as sql_types
from sqlalchemy.testing import config
from sqlalchemy import testing, Table, Column, Integer
from sqlalchemy.testing import eq_, fixtures, assertions

<<<<<<< HEAD
from databend_sqlalchemy.types import TINYINT, BITMAP, DOUBLE

=======
>>>>>>> c5be5fb7

class ComponentReflectionTestExtra(_ComponentReflectionTestExtra):

    @testing.requires.table_reflection
    def test_varchar_reflection(self, connection, metadata):
        typ = self._type_round_trip(
            connection, metadata, sql_types.String(52)
        )[0]
        assert isinstance(typ, sql_types.String)
        # eq_(typ.length, 52)  #  No length in Databend


class BooleanTest(_BooleanTest):
    __backend__ = True

    def test_whereclause(self):
        """
        This is overridden from Ancestor implementation because Databend does not support `WHERE NOT true|false`
        Please compare this version with the overridden test
        """
        # testing "WHERE <column>" renders a compatible expression
        boolean_table = self.tables.boolean_table

        with config.db.begin() as conn:
            conn.execute(
                boolean_table.insert(),
                [
                    {"id": 1, "value": True, "unconstrained_value": True},
                    {"id": 2, "value": False, "unconstrained_value": False},
                ],
            )

            eq_(
                conn.scalar(
                    select(boolean_table.c.id).where(boolean_table.c.value)
                ),
                1,
            )
            eq_(
                conn.scalar(
                    select(boolean_table.c.id).where(
                        boolean_table.c.unconstrained_value
                    )
                ),
                1,
            )


class CompoundSelectTest(_CompoundSelectTest):

    @testing.skip("databend")
    def test_limit_offset_aliased_selectable_in_unions(self):
        pass

    @testing.skip("databend")
    def test_limit_offset_selectable_in_unions(self):
        pass

    @testing.skip("databend")
    def test_limit_offset_in_unions_from_alias(self):
        pass


class DeprecatedCompoundSelectTest(_DeprecatedCompoundSelectTest):
    @testing.skip("databend")
    def test_limit_offset_aliased_selectable_in_unions(self):
        pass

    @testing.skip("databend")
    def test_limit_offset_selectable_in_unions(self):
        pass

    @testing.skip("databend")
    def test_limit_offset_in_unions_from_alias(self):
        pass


class HasIndexTest(_HasIndexTest):
    __requires__ = ('index_reflection',)


class InsertBehaviorTest(_InsertBehaviorTest):
    @testing.skip("databend")  # required autoinc columns
    def test_insert_from_select_autoinc(self, connection):
        pass

    @testing.skip("databend")  # required autoinc columns
    def test_insert_from_select_autoinc_no_rows(self, connection):
        pass

    @testing.skip("databend")  # required autoinc columns
    def test_no_results_for_non_returning_insert(self, connection):
        pass


class LikeFunctionsTest(_LikeFunctionsTest):

    @testing.skip("databend")
    def test_contains_autoescape(self):
        pass

    @testing.skip("databend")
    def test_contains_escape(self):
        pass

    @testing.skip("databend")
    def test_contains_autoescape_escape(self):
        pass

    @testing.skip("databend")
    def test_endswith_autoescape(self):
        pass

    @testing.skip("databend")
    def test_endswith_escape(self):
        pass

    @testing.skip("databend")
    def test_endswith_autoescape_escape(self):
        pass

    @testing.skip("databend")
    def test_startswith_autoescape(self):
        pass

    @testing.skip("databend")
    def test_startswith_escape(self):
        pass

    @testing.skip("databend")
    def test_startswith_autoescape_escape(self):
        pass


class LongNameBlowoutTest(_LongNameBlowoutTest):
    __requires__ = ("index_reflection",)  # This will do to make it skip for now


class QuotedNameArgumentTest(_QuotedNameArgumentTest):
    def quote_fixtures(fn):
        return testing.combinations(
            ("quote ' one",),
            ('quote " two', testing.requires.symbol_names_w_double_quote),
        )(fn)

    @quote_fixtures
    @testing.skip("databend")
    def test_get_pk_constraint(self, name):
        pass

    @quote_fixtures
    @testing.skip("databend")
    def test_get_foreign_keys(self, name):
        pass

    @quote_fixtures
    @testing.skip("databend")
    def test_get_indexes(self, name):
        pass


class JoinTest(_JoinTest):
    __requires__ = ("foreign_keys",)


class BizarroCharacterFKResolutionTest(_BizarroCharacterFKResolutionTest):
    __requires__ = ("foreign_keys",)


class BinaryTest(_BinaryTest):

    # ToDo - get this working, failing because cannot substitute bytes parameter into sql statement
    # CREATE TABLE binary_test (x binary not null)
    # INSERT INTO binary_test (x) values (b'7\xe7\x9f') ???
    # It is possible to do this
    # INSERT INTO binary_test (x) values (TO_BINARY('7\xe7\x9f'))
    # but that's not really a solution I don't think
    @testing.skip("databend")
    def test_binary_roundtrip(self):
        pass

    @testing.skip("databend")
    def test_pickle_roundtrip(self):
        pass


class ServerSideCursorsTest(_ServerSideCursorsTest):

    def _is_server_side(self, cursor):
        # ToDo - requires implementation of `stream_results` option, so True always for now
        if self.engine.dialect.driver == "databend":
            return True
        return super()

    # ToDo - The commented out testing combinations here should be reviewed when `stream_results` is implemented
    @testing.combinations(
        ("global_string", True, "select 1", True),
        ("global_text", True, text("select 1"), True),
        ("global_expr", True, select(1), True),
        # ("global_off_explicit", False, text("select 1"), False),
        (
            "stmt_option",
            False,
            select(1).execution_options(stream_results=True),
            True,
        ),
        # (
        #     "stmt_option_disabled",
        #     True,
        #     select(1).execution_options(stream_results=False),
        #     False,
        # ),
        ("for_update_expr", True, select(1).with_for_update(), True),
        # TODO: need a real requirement for this, or dont use this test
        # (
        #     "for_update_string",
        #     True,
        #     "SELECT 1 FOR UPDATE",
        #     True,
        #     testing.skip_if(["sqlite", "mssql"]),
        # ),
        # ("text_no_ss", False, text("select 42"), False),
        (
            "text_ss_option",
            False,
            text("select 42").execution_options(stream_results=True),
            True,
        ),
        id_="iaaa",
        argnames="engine_ss_arg, statement, cursor_ss_status",
    )
    def test_ss_cursor_status(
        self, engine_ss_arg, statement, cursor_ss_status
    ):
        super()

    @testing.skip("databend")  # ToDo - requires implementation of `stream_results` option
    def test_stmt_enabled_conn_option_disabled(self):
        pass

    @testing.skip("databend")  # ToDo - requires implementation of `stream_results` option
    def test_aliases_and_ss(self):
        pass

    @testing.skip("databend")  # Skipped because requires auto increment primary key
    def test_roundtrip_fetchall(self):
        pass

    @testing.skip("databend")  # Skipped because requires auto increment primary key
    def test_roundtrip_fetchmany(self):
        pass


class EnumTest(_EnumTest):
    __backend__ = True

    @testing.skip("databend")  # Skipped because no supporting enums yet
    def test_round_trip_executemany(self, connection):
        pass

<<<<<<< HEAD
=======

>>>>>>> c5be5fb7
class CTETest(_CTETest):
    @classmethod
    def define_tables(cls, metadata):
        Table(
            "some_table",
            metadata,
            Column("id", Integer, primary_key=True),
            Column("data", String(50)),
            Column("parent_id", Integer), # removed use of foreign key to get test to work
        )

        Table(
            "some_other_table",
            metadata,
            Column("id", Integer, primary_key=True),
            Column("data", String(50)),
            Column("parent_id", Integer),
        )


class JSONTest(_JSONTest):
    @classmethod
    def define_tables(cls, metadata):
        Table(
            "data_table",
            metadata,
            Column("id", Integer), #, primary_key=True), # removed use of primary key to get test to work
            Column("name", String(30), nullable=False),
            Column("data", cls.datatype, nullable=False),
            Column("nulldata", cls.datatype(none_as_null=True)),
        )

    # ToDo - this does not yet work
    def test_path_typed_comparison(self, datatype, value):
<<<<<<< HEAD
        pass




class IntegerTest(_IntegerTest, fixtures.TablesTest):

    @classmethod
    def define_tables(cls, metadata):
        Table(
            "tiny_int_table",
            metadata,
            Column("id", TINYINT)
        )

    def test_tinyint_write_and_read(self, connection):
        tiny_int_table = self.tables.tiny_int_table

        # Insert a value
        connection.execute(
            tiny_int_table.insert(),
            [{"id": 127}]  # 127 is typically the maximum value for a signed TINYINT
        )

        # Read the value back
        result = connection.execute(select(tiny_int_table.c.id)).scalar()

        # Verify the value
        eq_(result, 127)

        # Test with minimum value
        connection.execute(
            tiny_int_table.insert(),
            [{"id": -128}]  # -128 is typically the minimum value for a signed TINYINT
        )

        result = connection.execute(select(tiny_int_table.c.id).order_by(tiny_int_table.c.id)).first()[0]
        eq_(result, -128)

    def test_tinyint_overflow(self, connection):
        tiny_int_table = self.tables.tiny_int_table

        # This should raise an exception as it's outside the TINYINT range
        with assertions.expect_raises(Exception):  # Replace with specific exception if known
            connection.execute(
                tiny_int_table.insert(),
                [{"id": 128}]  # 128 is typically outside the range of a signed TINYINT
            )

        with assertions.expect_raises(Exception):  # Replace with specific exception if known
            connection.execute(
                tiny_int_table.insert(),
                [{"id": -129}]  # -129 is typically outside the range of a signed TINYINT
            )


class BitmapTest(fixtures.TablesTest):

    @classmethod
    def define_tables(cls, metadata):
        Table(
            "bitmap_table",
            metadata,
            Column("id", Integer),
            Column("bitmap_data", BITMAP)
        )

    """
    Perform a simple test using Databend's bitmap data type to check
    that the bitmap data is correctly inserted and retrieved.'
    """
    def test_bitmap_write_and_read(self, connection):
        bitmap_table = self.tables.bitmap_table

        # Insert a value
        connection.execute(
            bitmap_table.insert(),
            [{"id": 1, "bitmap_data": '1,2,3'}]
        )

        # Read the value back
        result = connection.execute(
            select(bitmap_table.c.bitmap_data).where(bitmap_table.c.id == 1)
        ).scalar()

        # Verify the value
        eq_(result, ('1,2,3'))

    """
    Perform a simple test using one of Databend's bitmap operations to check
    that the Bitmap data is correctly manipulated.'
    """
    def test_bitmap_operations(self, connection):
        bitmap_table = self.tables.bitmap_table

        # Insert two values
        connection.execute(
            bitmap_table.insert(),
            [
                {"id": 1, "bitmap_data": "1,4,5"},
                {"id": 2, "bitmap_data": "4,5"}
            ]
        )

        # Perform a bitmap AND operation and convert the result to a string
        result = connection.execute(
            select(func.to_string(func.bitmap_and(
                bitmap_table.c.bitmap_data,
                func.to_bitmap("3,4,5")
            ))).where(bitmap_table.c.id == 1)
        ).scalar()

        # Verify the result
        eq_(result, "4,5")


class DoubleTest(fixtures.TablesTest):

    @classmethod
    def define_tables(cls, metadata):
        Table(
            "double_table",
            metadata,
            Column("id", Integer),
            Column("double_data", DOUBLE)
        )

    def test_double_write_and_read(self, connection):
        double_table = self.tables.double_table

        # Insert a value
        connection.execute(
            double_table.insert(),
            [{"id": 1, "double_data": -1.7976931348623157E+308}]
        )

        connection.execute(
            double_table.insert(),
            [{"id": 2, "double_data": 1.7976931348623157E+308}]
        )

        # Read the value back
        result = connection.execute(
            select(double_table.c.double_data).where(double_table.c.id == 1)
        ).scalar()

        # Verify the value
        eq_(result, -1.7976931348623157E+308)

        # Read the value back
        result = connection.execute(
            select(double_table.c.double_data).where(double_table.c.id == 2)
        ).scalar()

        # Verify the value
        eq_(result, 1.7976931348623157E+308)


    def test_double_overflow(self, connection):
        double_table = self.tables.double_table

        # This should raise an exception as it's outside the TINYINT range
        with assertions.expect_raises(Exception):  # Replace with specific exception if known
            connection.execute(
                double_table.insert(),
                [{"id": 3, "double_data": float('inf')}]
            )

        with assertions.expect_raises(Exception):  # Replace with specific exception if known
            connection.execute(
                double_table.insert(),
                [{"id": 3, "double_data": float('-inf')}]
            )
=======
        pass
>>>>>>> c5be5fb7
<|MERGE_RESOLUTION|>--- conflicted
+++ resolved
@@ -18,20 +18,14 @@
 from sqlalchemy.testing.suite import EnumTest as _EnumTest
 from sqlalchemy.testing.suite import CTETest as _CTETest
 from sqlalchemy.testing.suite import JSONTest as _JSONTest
-<<<<<<< HEAD
 from sqlalchemy.testing.suite import IntegerTest as _IntegerTest
-=======
->>>>>>> c5be5fb7
 from sqlalchemy import types as sql_types
 from sqlalchemy.testing import config
 from sqlalchemy import testing, Table, Column, Integer
 from sqlalchemy.testing import eq_, fixtures, assertions
 
-<<<<<<< HEAD
 from databend_sqlalchemy.types import TINYINT, BITMAP, DOUBLE
 
-=======
->>>>>>> c5be5fb7
 
 class ComponentReflectionTestExtra(_ComponentReflectionTestExtra):
 
@@ -292,10 +286,7 @@
     def test_round_trip_executemany(self, connection):
         pass
 
-<<<<<<< HEAD
-=======
-
->>>>>>> c5be5fb7
+
 class CTETest(_CTETest):
     @classmethod
     def define_tables(cls, metadata):
@@ -330,10 +321,7 @@
 
     # ToDo - this does not yet work
     def test_path_typed_comparison(self, datatype, value):
-<<<<<<< HEAD
-        pass
-
-
+        pass
 
 
 class IntegerTest(_IntegerTest, fixtures.TablesTest):
@@ -503,7 +491,4 @@
             connection.execute(
                 double_table.insert(),
                 [{"id": 3, "double_data": float('-inf')}]
-            )
-=======
-        pass
->>>>>>> c5be5fb7
+            )